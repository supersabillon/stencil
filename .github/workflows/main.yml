name: CI

on:
  push:
    branches:
      - 'main'
      - 'v3.0.0-dev'
  pull_request:
    branches:
      - '**'

<<<<<<< HEAD
jobs:
  build_and_test:
    strategy:
      matrix:
        node: ['14', '16']
        os: ['ubuntu-latest', 'windows-latest']

    name: Node ${{ matrix.node }} on ${{ matrix.os }}
    runs-on: ${{ matrix.os }}

    steps:
      - uses: actions/checkout@ec3a7ce113134d7a93b817d10a8272cb61118579 # v2.4.0

      - name: Use Node.js ${{ matrix.node }}
        uses: actions/setup-node@56337c425554a6be30cdef71bf441f15be286854 # v3.1.1
        with:
          node-version: ${{ matrix.node }}
          cache: 'npm'

      - name: Install dependencies
        run: npm ci

      - name: Build
        run: npm run build -- --ci

      - name: Test dist
        run: npm run test.dist

      - name: Test testing suite
        run: npm run test.testing

      - name: Test jest
        run: npm run test.jest

      - name: Test end-to-end
        run: npm run test.end-to-end -- --ci

      - name: Test sys-node
        if: matrix.os != 'windows-latest'
        run: npm run test.sys.node

      - name: Test analysis
        run: npm run test.analysis

      - name: Pack build artifacts
        if: matrix.os != 'windows-latest'
        run: mv `npm pack` stencil-build.tgz

      - name: Unload build artifacts
        uses: actions/upload-artifact@v2
        if: matrix.os == 'ubuntu-latest' && matrix.node == '14'
        with:
          name: stencil-build
          path: stencil-build.tgz

  prettier:
    name: Prettier
    runs-on: ubuntu-latest

    steps:
      - uses: actions/checkout@v2

      - uses: actions/setup-node@v2
        with:
          node-version: '16'
          cache: 'npm'

      - name: Install dependencies
        run: npm ci

      - name: Prettier dry-run
        run: npm run prettier.dry-run
=======
concurrency:
  group: ${{ github.workflow }}-${{ github.ref }}
  cancel-in-progress: true

jobs:
  build_core:
    name: Build
    uses: ./.github/workflows/build.yml

  format:
    name: Format
    uses: ./.github/workflows/format.yml

  analysis_tests:
    name: Analysis Tests
    needs: [ build_core ]
    uses: ./.github/workflows/test-analysis.yml

  e2e_tests:
    name: E2E Tests
    needs: [ build_core ]
    uses: ./.github/workflows/test-e2e.yml

  unit_tests:
    name: Unit Tests
    needs: [ build_core ]
    uses: ./.github/workflows/test-unit.yml
>>>>>>> 31eae6eb
<|MERGE_RESOLUTION|>--- conflicted
+++ resolved
@@ -9,80 +9,6 @@
     branches:
       - '**'
 
-<<<<<<< HEAD
-jobs:
-  build_and_test:
-    strategy:
-      matrix:
-        node: ['14', '16']
-        os: ['ubuntu-latest', 'windows-latest']
-
-    name: Node ${{ matrix.node }} on ${{ matrix.os }}
-    runs-on: ${{ matrix.os }}
-
-    steps:
-      - uses: actions/checkout@ec3a7ce113134d7a93b817d10a8272cb61118579 # v2.4.0
-
-      - name: Use Node.js ${{ matrix.node }}
-        uses: actions/setup-node@56337c425554a6be30cdef71bf441f15be286854 # v3.1.1
-        with:
-          node-version: ${{ matrix.node }}
-          cache: 'npm'
-
-      - name: Install dependencies
-        run: npm ci
-
-      - name: Build
-        run: npm run build -- --ci
-
-      - name: Test dist
-        run: npm run test.dist
-
-      - name: Test testing suite
-        run: npm run test.testing
-
-      - name: Test jest
-        run: npm run test.jest
-
-      - name: Test end-to-end
-        run: npm run test.end-to-end -- --ci
-
-      - name: Test sys-node
-        if: matrix.os != 'windows-latest'
-        run: npm run test.sys.node
-
-      - name: Test analysis
-        run: npm run test.analysis
-
-      - name: Pack build artifacts
-        if: matrix.os != 'windows-latest'
-        run: mv `npm pack` stencil-build.tgz
-
-      - name: Unload build artifacts
-        uses: actions/upload-artifact@v2
-        if: matrix.os == 'ubuntu-latest' && matrix.node == '14'
-        with:
-          name: stencil-build
-          path: stencil-build.tgz
-
-  prettier:
-    name: Prettier
-    runs-on: ubuntu-latest
-
-    steps:
-      - uses: actions/checkout@v2
-
-      - uses: actions/setup-node@v2
-        with:
-          node-version: '16'
-          cache: 'npm'
-
-      - name: Install dependencies
-        run: npm ci
-
-      - name: Prettier dry-run
-        run: npm run prettier.dry-run
-=======
 concurrency:
   group: ${{ github.workflow }}-${{ github.ref }}
   cancel-in-progress: true
@@ -109,5 +35,4 @@
   unit_tests:
     name: Unit Tests
     needs: [ build_core ]
-    uses: ./.github/workflows/test-unit.yml
->>>>>>> 31eae6eb
+    uses: ./.github/workflows/test-unit.yml