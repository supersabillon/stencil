--- conflicted
+++ resolved
@@ -1,19 +1,13 @@
 import type { EventInitDict, EventSpy, ScreenshotDiff, ScreenshotOptions } from '@stencil/core/internal';
 import type {
   ClickOptions,
-<<<<<<< HEAD
-  HTTPResponse,
-=======
   HTTPResponse as PuppeteerHTTPResponse,
->>>>>>> 7f7571a2
   Page,
   ScreenshotOptions as PuppeteerScreenshotOptions,
   WaitForOptions,
 } from 'puppeteer';
 
 /**
-<<<<<<< HEAD
-=======
  * This type helps with declaration merging as a part of Stencil's migration from Puppeteer v5.4.3 to v10.0.0. In
  * v5.4.3, `HttpResponse` was an interface whereas v10.0.0 declares it as a class. It is redeclared here to help teams
  * migrate to a newer minor version of Stencil without requiring a Puppeteer upgrade/major version of Stencil. This type
@@ -42,7 +36,6 @@
 }
 
 /**
->>>>>>> 7f7571a2
  * This type was once exported by Puppeteer, but has since moved to an object literal in (Puppeteer’s) native types.
  * Re-create it here as a named type to use across multiple Stencil-related testing files.
  */
