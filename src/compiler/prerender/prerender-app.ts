--- conflicted
+++ resolved
@@ -159,13 +159,9 @@
 
     hydrateResults.push(results);
 
-<<<<<<< HEAD
-    await writePrerenderDest(compilerCtx, outputTarget, results);
-=======
     if (results.diagnostics == null || results.diagnostics.length === 0) {
-      await writePrerenderDest(config, compilerCtx, outputTarget, results);
+      await writePrerenderDest(compilerCtx, outputTarget, results);
     }
->>>>>>> 0f4f2608
 
   } catch (e) {
     // darn, idk, bad news
@@ -181,16 +177,10 @@
 }
 
 
-<<<<<<< HEAD
 async function writePrerenderDest(compilerCtx: d.CompilerCtx, outputTarget: d.OutputTargetWww, results: d.HydrateResults) {
-  // create the full path where this will be saved
-  const filePath = getWritePathFromUrl(outputTarget, results.url);
-=======
-async function writePrerenderDest(config: d.Config, compilerCtx: d.CompilerCtx, outputTarget: d.OutputTargetWww, results: d.HydrateResults) {
   if (typeof results.url === 'string' && typeof results.html === 'string') {
     // create the full path where this will be saved
-    const filePath = getWritePathFromUrl(config, outputTarget, results.url);
->>>>>>> 0f4f2608
+    const filePath = getWritePathFromUrl(outputTarget, results.url);
 
     // add the prerender html content it to our collection of
     // files that need to be saved when we're all ready
