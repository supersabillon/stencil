--- conflicted
+++ resolved
@@ -16,10 +16,6 @@
 import { NodeLazyRequire } from './node-lazy-require';
 import { NodeResolveModule } from './node-resolve-module';
 import { NodeWorkerController } from './node-worker-controller';
-<<<<<<< HEAD
-=======
-import { normalizePath, isFunction, isPromise } from '@utils';
->>>>>>> e23db6bc
 import path from 'path';
 import type TypeScript from 'typescript';
 
@@ -184,13 +180,8 @@
       };
     },
     async ensureResources() {},
-<<<<<<< HEAD
-    exit: exitCode => {
-      runInterruptsCallbacks();
-=======
     exit: async exitCode => {
       await runInterruptsCallbacks();
->>>>>>> e23db6bc
       exit(exitCode);
     },
     getCurrentDirectory() {
